--- conflicted
+++ resolved
@@ -1,10 +1,6 @@
 {
   "name": "arlas-web-contributors",
-<<<<<<< HEAD
   "version": "26.1.0-dev0",
-=======
-  "version": "25.2.0-dev0",
->>>>>>> a4ac274c
   "description": "Contributors Library for ARLAS Components",
   "main": "dist/index.js",
   "typings": "dist/index.d.ts",
