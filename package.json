{
  "name": "@gisaia-team/arlas-web-contributors",
  "version": "0.2.0-dev0",
  "description": "Contributors Library for ARLAS Components",
  "main": "dist/index.js",
  "typings": "dist/index.d.ts",
  "scripts": {
    "build-release": "tsc -p tsconfig-build.json && gulp",
    "clean": "npm cache clear && rimraf -- dist",
    "test": "echo \"Error: no test specified\" && exit 1",
    "tslint": "tslint -c tslint.json 'src/**/*.ts?(x)'"
  },
  "repository": {
    "type": "git",
    "url": "https://gitlab.com/GISAIA.ARLAS/ARLAS-web-contributors.git"
  },
  "author": "gisaia",
  "license": "Apache-2.0",
<<<<<<< HEAD
  "dependencies": {
    "@gisaia-team/arlas-web-core": "0.2.0-dev0",
=======
  "devDependencies": {
    "@types/lodash": "^4.14.50",
    "cross-env": "^3.1.4",
    "eslint": "^3.14.0",
    "rimraf": "^2.5.4",
    "tslint": "^4.3.1",
    "typescript": "2.3.2"
  },
  "dependencies": {
    "arlas-web-core": "0.1.2",
>>>>>>> 2d4c2634
    "@types/file-saver": "^0.0.1",
    "@types/tinycolor2": "^1.4.0",
    "@types/turf": "^3.5.32",
    "file-saver": "^1.3.3",
    "ngeohash": "^0.6.0",
    "rxjs": "^5.4.2",
    "tinycolor2": "^1.4.1",
    "turf": "^3.0.14"
  },
  "devDependencies": {
    "rimraf": "^2.6.2",
    "tslint": "^5.7.0",
    "gulp": "^3.9.1",
    "gulp-clean": "^0.3.2",
    "gulp-sourcemaps": "^2.6.0",
<<<<<<< HEAD
    "gulp-typedoc": "2.1.0",
=======
    "gulp-typedoc": "2.0.3",
>>>>>>> 2d4c2634
    "run-sequence": "^2.0.0",
    "typescript": "~2.4.2"
  },
  "bugs": {
    "url": "https://gitlab.com/GISAIA.ARLAS/ARLAS-web-contributors/issues"
  },
  "homepage": "https://gitlab.com/GISAIA.ARLAS/ARLAS-web-contributors/blob/master/README.md"
}<|MERGE_RESOLUTION|>--- conflicted
+++ resolved
@@ -16,21 +16,8 @@
   },
   "author": "gisaia",
   "license": "Apache-2.0",
-<<<<<<< HEAD
   "dependencies": {
     "@gisaia-team/arlas-web-core": "0.2.0-dev0",
-=======
-  "devDependencies": {
-    "@types/lodash": "^4.14.50",
-    "cross-env": "^3.1.4",
-    "eslint": "^3.14.0",
-    "rimraf": "^2.5.4",
-    "tslint": "^4.3.1",
-    "typescript": "2.3.2"
-  },
-  "dependencies": {
-    "arlas-web-core": "0.1.2",
->>>>>>> 2d4c2634
     "@types/file-saver": "^0.0.1",
     "@types/tinycolor2": "^1.4.0",
     "@types/turf": "^3.5.32",
@@ -46,11 +33,7 @@
     "gulp": "^3.9.1",
     "gulp-clean": "^0.3.2",
     "gulp-sourcemaps": "^2.6.0",
-<<<<<<< HEAD
     "gulp-typedoc": "2.1.0",
-=======
-    "gulp-typedoc": "2.0.3",
->>>>>>> 2d4c2634
     "run-sequence": "^2.0.0",
     "typescript": "~2.4.2"
   },
