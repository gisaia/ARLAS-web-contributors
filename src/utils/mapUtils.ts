--- conflicted
+++ resolved
@@ -24,14 +24,10 @@
 import { CollaborativesearchService } from 'arlas-web-core/services/collaborativesearch.service';
 import { ElementIdentifier } from 'models/models';
 import { bboxes } from 'ngeohash';
-<<<<<<< HEAD
 import { isNumber } from '@turf/helpers';
-=======
 import { Observable } from 'rxjs';
 import { map } from 'rxjs/internal/operators/map';
-import { isNumber } from 'util';
 import { getElementFromJsonObject } from './utils';
->>>>>>> a4ac274c
 
 export function getBounds(
     elementidentifier: ElementIdentifier,
